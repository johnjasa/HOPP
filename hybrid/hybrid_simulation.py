--- conflicted
+++ resolved
@@ -6,10 +6,6 @@
 import numpy as np
 from scipy.stats import pearsonr
 import PySAM.GenericSystem as GenericSystem
-<<<<<<< HEAD
-=======
-
->>>>>>> 230f49c0
 from tools.analysis import create_cost_calculator
 from hybrid.sites import SiteInfo
 from hybrid.pv_source import PVPlant
@@ -246,7 +242,6 @@
         battery_mwh = 0
         if self.pv:
             pv_mw = self.pv.system_capacity_kw / 1000
-<<<<<<< HEAD
         if self.wind:
             wind_mw = self.wind.system_capacity_kw / 1000
         if self.battery:
@@ -260,21 +255,6 @@
         if self.pv:
             self.pv.total_installed_cost = pv_cost
         if self.wind:
-=======
-        if self.wind:
-            wind_mw = self.wind.system_capacity_kw / 1000
-        if self.battery:
-            battery_mw = self.battery.system_capacity_kw / 1000
-            battery_mwh = self.battery.system_capacity_kwh / 1000
-
-        pv_cost, wind_cost, storage_cost, total_cost = self.cost_model.calculate_total_costs(wind_mw,
-                                                                                             pv_mw,
-                                                                                             battery_mw,
-                                                                                             battery_mwh)
-        if self.pv:
-            self.pv.total_installed_cost = pv_cost
-        if self.wind:
->>>>>>> 230f49c0
             self.wind.total_installed_cost = wind_cost
         if self.battery:
             self.battery.total_installed_cost = storage_cost
@@ -461,7 +441,6 @@
         :return:
         """
         self.calculate_installed_cost()
-<<<<<<< HEAD
 
         self.simulate_power()
         self.calculate_financials()
@@ -480,27 +459,6 @@
                 setattr(cap, v, getattr(getattr(self, v), "system_capacity_kw"))
         cap.hybrid = self.grid.system_capacity_kw
         return cap
-
-=======
-
-        self.simulate_power()
-        self.calculate_financials()
-
-        self.grid.simulate(project_life)
-
-        logger.info(f"Hybrid Simulation complete. NPVs are {self.net_present_values}. AEPs are {self.annual_energies}.")
-
-    @property
-    def system_capacity_kw(self):
-        cap = self.outputs_factory.create()
-        for v in self.power_sources.keys():
-            if v == "grid":
-                continue
-            if hasattr(self, v):
-                setattr(cap, v, getattr(getattr(self, v), "system_capacity_kw"))
-        cap.hybrid = self.grid.system_capacity_kw
-        return cap
->>>>>>> 230f49c0
 
     @property
     def annual_energies(self):
