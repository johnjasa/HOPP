# Packages 

## HOPP: Hybrid Optimization and Performance Platform

[![PyPI version](https://badge.fury.io/py/hopp.svg)](https://badge.fury.io/py/hopp)
![CI Tests](https://github.com/NREL/HOPP/actions/workflows/ci.yml/badge.svg)
[![image](https://img.shields.io/pypi/pyversions/hopp.svg)](https://pypi.python.org/pypi/hopp)
[![License](https://img.shields.io/badge/License-BSD%203--Clause-blue.svg)](https://opensource.org/licenses/BSD-3-Clause)

As part of NREL's [Hybrid Energy Systems Research](https://www.nrel.gov/wind/hybrid-energy-systems-research.html), this
software assesses optimal designs for the deployment of utility-scale hybrid energy plants, particularly considering wind,
solar and storage.

## GreenHEART: Grean Hydrogen Energy and Renewable Technologies
Hybrid project power-to-x component-level system performance and financial modeling for control and design optimization. Currently includes renewable energy, hydrogen, ammonia, and steel. Other elements such as desalination systems, pipelines, compressors, and storage systems can also be included as needed.

`greenheart` will install alongside `hopp` by following the instructions for installing HOPP from source.

## Software requirements

- Python version 3.9, 3.10, and 3.11 only (PySAM 4.2 is incompatible with 3.12)

## Installing from Package Repositories

1. HOPP is available as a PyPi package:

    ```bash
    pip install HOPP
    ```

<<<<<<< HEAD
## Installing from Source 
=======
## Installing from Source

>>>>>>> 72463812
1. Using Git, navigate to a local target directory and clone repository:

    ```bash
    git clone https://github.com/NREL/HOPP.git
    ```

2. Navigate to `HOPP`

    ```bash
    cd HOPP
    ```

3. Create a new virtual environment and change to it. Using Conda and naming it 'hopp':

    ```bash
    conda create --name hopp python=3.8 -y
    conda activate hopp
    ```

4. Install HOPP and its dependencies:

    ```bash
    conda install -y -c conda-forge coin-or-cbc=2.10.8 glpk
    ```

    Note if you are on Windows, you will have to manually install Cbc: https://github.com/coin-or/Cbc.
    
    - If you want to just use HOPP:

       ```bash
       pip install .  
       ```

    - If you want to work with the examples:

       ```bash
       pip install ".[examples]"
       ```

    - If you also want development dependencies for running tests and building docs:  

       ```bash
       pip install -e ".[develop]"
       ```

5. The functions which download resource data require an NREL API key. Obtain a key from:

    [https://developer.nrel.gov/signup/](https://developer.nrel.gov/signup/)

6. To set up the `NREL_API_KEY` and `NREL_API_EMAIL` required for resource downloads, you can create Environment Variables called `NREL_API_KEY` and `NREL_API_EMAIL`. Otherwise, you can keep the key in a new file called ".env" in the root directory of this project. 

    Create a file ".env" that contains the single line:

    ```bash
    NREL_API_KEY=key
    NREL_API_EMAIL=your.name@email.com
    ```

<<<<<<< HEAD
8. Verify setup by running tests:
    ```
    pytest
=======
7. Verify setup by running tests:

    ```bash
    pytest tests/hopp
>>>>>>> 72463812
    ```

8. To set up `NREL_API_KEY` for resource downloads, first refer to section 6 and 7 above. But for the `.env` file method,
   the file should go in the working directory of your Python project, e.g. directory from where you run `python`.

## Parallel Processing for GreenHEART finite differences and design of experiments
GreenHEART is set up to run in parallel using MPI and PETSc for finite differencing and for design of experiments runs through OpenMDAO. To use this capability you will need to follow the addtional installation instruction below:
```
    conda install -c conda-forge mpi4py petsc4py
```
For more details on implementation and installation, reference the documentation for OpenMDAO.

To to check that your installation is working, do the following:
```
    cd tests/greenheart/
    mpirun -n 2 pytest test_openmdao_mpi.py
```

## Getting Started

The [Examples](./examples/) contain Jupyter notebooks and sample YAML files for common usage scenarios in HOPP. These are actively maintained and updated to demonstrate HOPP's capabilities. For full details on simulation options and other features, see the [documentation](https://hopp.readthedocs.io/en/latest/).

## Contributing

Interested in improving HOPP? Please see the [Contributing](./CONTRIBUTING.md) section for more information.<|MERGE_RESOLUTION|>--- conflicted
+++ resolved
@@ -11,11 +11,6 @@
 software assesses optimal designs for the deployment of utility-scale hybrid energy plants, particularly considering wind,
 solar and storage.
 
-## GreenHEART: Grean Hydrogen Energy and Renewable Technologies
-Hybrid project power-to-x component-level system performance and financial modeling for control and design optimization. Currently includes renewable energy, hydrogen, ammonia, and steel. Other elements such as desalination systems, pipelines, compressors, and storage systems can also be included as needed.
-
-`greenheart` will install alongside `hopp` by following the instructions for installing HOPP from source.
-
 ## Software requirements
 
 - Python version 3.9, 3.10, and 3.11 only (PySAM 4.2 is incompatible with 3.12)
@@ -28,12 +23,8 @@
     pip install HOPP
     ```
 
-<<<<<<< HEAD
-## Installing from Source 
-=======
 ## Installing from Source
 
->>>>>>> 72463812
 1. Using Git, navigate to a local target directory and clone repository:
 
     ```bash
@@ -60,7 +51,7 @@
     ```
 
     Note if you are on Windows, you will have to manually install Cbc: https://github.com/coin-or/Cbc.
-    
+
     - If you want to just use HOPP:
 
        ```bash
@@ -92,33 +83,14 @@
     NREL_API_EMAIL=your.name@email.com
     ```
 
-<<<<<<< HEAD
-8. Verify setup by running tests:
-    ```
-    pytest
-=======
 7. Verify setup by running tests:
 
     ```bash
     pytest tests/hopp
->>>>>>> 72463812
     ```
 
 8. To set up `NREL_API_KEY` for resource downloads, first refer to section 6 and 7 above. But for the `.env` file method,
    the file should go in the working directory of your Python project, e.g. directory from where you run `python`.
-
-## Parallel Processing for GreenHEART finite differences and design of experiments
-GreenHEART is set up to run in parallel using MPI and PETSc for finite differencing and for design of experiments runs through OpenMDAO. To use this capability you will need to follow the addtional installation instruction below:
-```
-    conda install -c conda-forge mpi4py petsc4py
-```
-For more details on implementation and installation, reference the documentation for OpenMDAO.
-
-To to check that your installation is working, do the following:
-```
-    cd tests/greenheart/
-    mpirun -n 2 pytest test_openmdao_mpi.py
-```
 
 ## Getting Started
 
