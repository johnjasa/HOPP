--- conflicted
+++ resolved
@@ -16,11 +16,7 @@
         - [2000.0, 2000.0]
         - [2000.0, 0.0]
   solar_resource_file: "input/weather/solar/39.775513844941386_-74.23021768906683_39.7783_-74.2301_psm3_60_2013.csv" # Solar location is onshore
-<<<<<<< HEAD
-  wind_resource_file: ""
-=======
   wind_resource_file: "input/weather/wind/39.53968_-73.3299_windtoolkit_2013_60min_140m_160m.srw"
->>>>>>> 2badb5fe
   wave_resource_file: ""
   grid_resource_file: ""
   hub_height: 150.0
