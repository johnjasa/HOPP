--- conflicted
+++ resolved
@@ -247,17 +247,9 @@
                         )
             
             if run_wind_plant:
-<<<<<<< HEAD
-                # cf_wind_annuals = hybrid_plant.wind._financial_model.Outputs.cf_annual_costs
-                # wind_itc_total = hybrid_plant.wind._financial_model.Outputs.itc_total
-                wind_plant_power = hybrid_plant.wind.generation_profile[0:8759]
-                #print(len(wind_plant_power))
-                []
-=======
                 cf_wind_annuals = hybrid_plant.wind._financial_model.Outputs.cf_annual_costs
                 wind_itc_total = hybrid_plant.wind._financial_model.Outputs.itc_total
                 wind_plant_power = hybrid_plant.wind.generation_profile[0:8759]
->>>>>>> 6baff285
                 if solar_size_mw>0:
                     solar_plant_power = hybrid_plant.pv.generation_profile[0:len(wind_plant_power)]
                     cf_solar_annuals=hybrid_plant.pv._financial_model.Outputs.cf_annual_costs
@@ -281,12 +273,8 @@
 
                 else:
                     combined_pv_wind_power_production_hopp= np.array(wind_plant_power) #plant_power_production+
-<<<<<<< HEAD
-            #print(len(wind_plant_power))
-=======
                     cf_solar_annuals = np.zeros(30)
             
->>>>>>> 6baff285
             energy_shortfall_hopp = [x - y for x, y in
                              zip(battery_dispatch_load,combined_pv_wind_power_production_hopp)]
             energy_shortfall_hopp = [x if x > 0 else 0 for x in energy_shortfall_hopp]
