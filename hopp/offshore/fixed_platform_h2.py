"""
Author:
Date:
Institution:
Description: This file should handle the cost and sizing of offshore platforms, but can certainly use WISDEM (fixed_bottomse)
                or ORBIT for much of the modeling effort. 
Sources:
    - [1] ORBIT: https://github.com/WISDEM/ORBIT
    - [2] fixed_bottomse: https://github.com/WISDEM/WISDEM/tree/master/wisdem/fixed_bottomse
Args:
    - year (int): construction year
    - any/all ORBIT inputs are available as needed. Including, but not limited to:
        - depth (float): water depth at desired installation location
        - port_distance (float): distance from port
    - tech_required_area (float): area needed for combination of all tech (m^2), not including buffer or working space
    - tech_combined_mass (float): mass of all tech being placed on the platform (kg or tonnes)
    - lifetime (int): lifetime of the plant in years (may not be needed)
    - others may be added as needed
Returns:(can be from separate functions and/or methods as it makes sense):
    - capex (float): capital expenditures for building the platform, including material costs and installation
    - opex (float): the OPEX (annual, fixed) in USD for the platform
    - others may be added as needed
"""
''' 
Thank you Jake Nunemaker's oswh2 repository!!!
Able to follow his example and create additional Design phase classes and append to Project manager. 
Need to add the name of the class to the configuration yaml file under "design_phases"
'''

import os
import math
# 
from ORBIT import ProjectManager, load_config
from ORBIT.core import Vessel
from ORBIT.core.library import initialize_library
from ORBIT.phases.design import DesignPhase
from ORBIT.phases.install import InstallPhase

class FixedPlatformDesign(DesignPhase):
    '''
    This is a modified class based on ORBIT's design phase 
    '''
    
    #phase = "H2 Fixed Platform Design"
    
    # Expected inputs from config yaml file
    expected_config = {
        "site": {
            "distance" : "int | float",
            "depth" : "int | float",
        }, 

        "h2_platform": {
            "tech_required_area" : "float", 
            "tech_combined_mass" : "float",
            "fabrication_cost_rate": "USD/t (optional, default: 14500)",
            "substructure_steel_rate": "USD/t (optional, default: 3000)",
        }

    }
    
    # Takes in arguments and initialize library files
    def __init__(self, config, **kwargs):
        
        self.phase = "H2 Fixed Platform Design"

        config = self.initialize_library(config, **kwargs)
        self.config = self.validate_config(config)

        self._outputs = {}

    # Runs the design cost models 
    def run(self):
        
        print("Fixed Platform Design run() is working!!!")

        self.distance = self.config['site']['distance']
        self.depth = self.config['site']['depth']
        self.mass = self.config['h2_platform']['tech_combined_mass']
        self.area = self.config['h2_platform']['tech_required_area']

        # Add individual calcs/functions in the run() method
        total_cost = calc_substructure_mass_and_cost(self.mass, self.area, self.depth)

        # Create an ouput dict 
        self._outputs['fixed_platform_h2'] = {
            "mass" : self.mass, 
            "area" : self.area,
            "total_cost" : total_cost
        }

    # A design object needs to have attribute design_result and detailed_output
    @property
    def design_result(self):

        return {
            "h2_platform_design":{
                "mass" : self._outputs['fixed_platform_h2']['mass'],
                "area" : self._outputs['fixed_platform_h2']['area'],
                "total_cost": self._outputs['fixed_platform_h2']['total_cost'],
            }
        }

    @property
    def detailed_output(self):

        return {}

class FixedPlatformInstallation(InstallPhase):
    '''
    This is a modified class based on ORBIT's install phase 
    '''

    #phase = "H2 Fixed Platform Installation"
    
    # Expected inputs from config yaml file
    expected_config = {
        "site": {
            "distance" : "int | float",
            "depth" : "int | float",
        }, 

        "h2_platform": {
            "tech_required_area" : "float", 
            "tech_combined_mass" : "float",
            "install_duration": "days (optional, default: 14)",
        },

        "oss_install_vessel" : "str | dict",
    }

    # Need to initialize arguments and weather files 
    def __init__(self, config, weather=None, **kwargs):
        
        super().__init__(weather, **kwargs)

        config = self.initialize_library(config, **kwargs)
        self.config = self.validate_config(config)

        self.initialize_port()
        self.setup_simulation(**kwargs)

    # Setup simulation seems to be the install phase's equivalent run() module
    def setup_simulation(self, **kwargs):

        print("Fixed Platform Install setup_sim() is working!!!")

        self.distance = self.config['site']['distance']
        self.mass = self.config['h2_platform']['tech_combined_mass']
        self.area = self.config['h2_platform']['tech_required_area']
        self.install_duration = self.config.get("install_duration", 14)
        
        # Initialize vessel 
        vessel_specs = self.config.get("oss_install_vessel", None)
        name = vessel_specs.get("name","Offshore Substation Install Vessel")

        vessel = Vessel(name, vessel_specs)
        self.env.register(vessel)

        vessel.initialize()
        self.install_vessel = vessel

        # Call the install_h2_platform function 
        self.install_capex = install_h2_platform(self.mass, self.area, self.distance, \
                                                   self.install_duration, self.install_vessel)

    # An install object needs to have attribute system_capex, installation_capex, and detailed output
    @property
    def system_capex(self):

        return {}

    @property 
    def installation_capex(self):
        
        return self.install_capex

    @property
    def detailed_output(self):

        return {}

# Define individual calculations and functions to use outside or with ORBIT
def calc_substructure_mass_and_cost(mass, area, depth):
    '''
<<<<<<< HEAD
    Reference oss_design to find total mass and cost of substructure'''
    sub_structure_mass = 0.4 * mass
    platform_capex = 987654321
=======
    Copy this '''
    '''
    Platform is substructure and topside combined
    All funstions are based off NREL's ORBIT
    '''

    '''
    Topside
    '''
    #Inputs needed
    #self.topside_area = self.tech['tech_required_area']
    topside_mass = self.tech['tech_combined_mass']
    topside_fab_cost_rate   =   14500   #default value in ORBIT
    topside_design_cost     =   4.5e6   #default value in ORBIT

    '''Topside Cost & Mass
    Topside Mass is the required Mass the platform will hold
    Topside Cost is a function of topside mass, fab cost and design cost'''
    topside_cost   =   topside_mass   *topside_fab_cost_rate  +topside_design_cost

    
    '''Substructure
    Substructure Mass is a function of the topside mass
    Substructure Cost is a function of of substructure mass pile mass and cost rates for each'''

    #inputs needed
    substructure_cost_rate  =   3000    #default values
    pile_cost_rate          =   0       #default value

    substructure_mass       =   0.4 *   topside_mass
    substructure_pile_mass  =   8   *   substructure_mass**0.5574
    substructure_cost  =   (substructure_mass  *substructure_cost_rate +
        substructure_pile_mass *pile_cost_rate) 
        
    substructure_total_mass  =   substructure_mass   +substructure_pile_mass
>>>>>>> 0b3fc03f





    '''Total Platform capex = capex Topside + capex substructure'''
    
    platform_capex  = substructure_cost + topside_cost

    platform_mass   = substructure_total_mass + topside_mass


    
    return platform_capex, platform_mass

#@process
def install_h2_platform(mass, area, distance, install_duration=14, vessel=None):
    '''
    A simplified platform installation costing model. 
    Total Cost = install_cost * duration 
         Compare the mass and deck space of equipment to the vessel limits to determine 
         the number of trips. Add an additional "at sea" install duration 
    '''
    print("Install process worked!")
    # If no ORBIT vessel is defined set default values (based on ORBIT's example_heavy_lift_vessel)
    if vessel == None:
        vessel_cargo_mass = 7999 # tonnes 
        vessel_deck_space = 3999 # m**2 
        vessel_day_rate = 500001 # USD/day 
        vessel_speed = 5 # km/hr 
    else:
        vessel_cargo_mass = vessel.storage.max_cargo_mass # tonnes 
        vessel_deck_space = vessel.storage.max_deck_space # m**2 
        vessel_day_rate = vessel.day_rate # USD/day 
        vessel_speed = vessel.transit_speed # km/hr 

    #print("Max Vessel Cargo and Mass:", vessel_cargo_mass, vessel_deck_space)

    # Get the # of trips based on ships cargo/space limits 
    num_of_trips = math.ceil(max((mass / vessel_cargo_mass), (area / vessel_deck_space)))
    #print("Number of trips:   ", num_of_trips)

    # Total duration = double the trips + install_duration
    duration = (2 * num_of_trips * distance) / (vessel_speed * 24) + install_duration
    #print("Duration (days):   %0.2f" % duration)

    # Final install cost is obtained by using the vessel's daily rate 
    install_cost = vessel_day_rate * duration

    return install_cost

def calc_h2_platform_opex(lifetime, capacity, opex_rate=111):

    opex = opex_rate * capacity * lifetime

    #print("OpEx of platform:", opex)
    
    return opex


# Test sections 
if __name__ == '__main__':
    print("\n*** New FixedPlatform Testing section ***\n")

    orbit_libpath = os.path.abspath(os.path.join(os.getcwd(), os.pardir, os.pardir, os.pardir, 'ORBIT', 'library'))
    print(orbit_libpath)
    initialize_library(orbit_libpath)

    config_path = os.path.abspath(__file__)
    config_fname = load_config(os.path.join(config_path, os.pardir, "example_fixed_project_h2.yaml"))

    
    ProjectManager._design_phases.append(FixedPlatformDesign)
    ProjectManager._install_phases.append(FixedPlatformInstallation)

    h2platform = ProjectManager(config_fname)
    h2platform.run()

    design_capex = h2platform.design_results['h2_platform_design']['total_cost']
    install_capex = h2platform.installation_capex

    #print("Project Params", h2platform.project_params.items())
    h2_opex = calc_h2_platform_opex(h2platform.project_params['project_lifetime'], \
                                       h2platform.config['plant']['capacity'],\
                                            h2platform.project_params['opex_rate'])

    print("ORBIT Phases: ", h2platform.phases.keys())
    print(f"\tH2 Platform Design Capex:    {design_capex:.0f} USD")
    print(f"\tH2 Platform Install Capex:  {install_capex:.0f} USD")
    print('')
    print(f"\tTotal H2 Platform Capex:   {(design_capex+install_capex)/1e6:.0f} mUSD")
    print(f"\tH2 Platform Lifetime Opex: {h2_opex/1e6:.0f} mUSD")<|MERGE_RESOLUTION|>--- conflicted
+++ resolved
@@ -80,11 +80,11 @@
         self.area = self.config['h2_platform']['tech_required_area']
 
         # Add individual calcs/functions in the run() method
-        total_cost = calc_substructure_mass_and_cost(self.mass, self.area, self.depth)
+        total_cost, total_mass = calc_substructure_mass_and_cost(self.mass, self.area, self.depth)
 
         # Create an ouput dict 
         self._outputs['fixed_platform_h2'] = {
-            "mass" : self.mass, 
+            "mass" : total_mass, 
             "area" : self.area,
             "total_cost" : total_cost
         }
@@ -183,11 +183,6 @@
 # Define individual calculations and functions to use outside or with ORBIT
 def calc_substructure_mass_and_cost(mass, area, depth):
     '''
-<<<<<<< HEAD
-    Reference oss_design to find total mass and cost of substructure'''
-    sub_structure_mass = 0.4 * mass
-    platform_capex = 987654321
-=======
     Copy this '''
     '''
     Platform is substructure and topside combined
@@ -199,7 +194,7 @@
     '''
     #Inputs needed
     #self.topside_area = self.tech['tech_required_area']
-    topside_mass = self.tech['tech_combined_mass']
+    topside_mass = mass
     topside_fab_cost_rate   =   14500   #default value in ORBIT
     topside_design_cost     =   4.5e6   #default value in ORBIT
 
@@ -223,7 +218,6 @@
         substructure_pile_mass *pile_cost_rate) 
         
     substructure_total_mass  =   substructure_mass   +substructure_pile_mass
->>>>>>> 0b3fc03f
 
 
 
