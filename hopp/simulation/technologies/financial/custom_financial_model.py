--- conflicted
+++ resolved
@@ -291,11 +291,7 @@
         ncf.append(-self.value('total_installed_cost'))
         degrad_fraction = 1                         # fraction of annual energy after degradation
         om_costs = self.o_and_m_cost()
-<<<<<<< HEAD
         self.cf_operating_expenses = np.asarray([om_costs*(1 + self.value('inflation_rate') / 100)**(year - 1) for year in range(1, project_life+1)])
-=======
-        self.cf_operating_expenses = tuple(np.asarray([om_costs*(1 + self.value('inflation_rate') / 100)**(year - 1) for year in range(1, project_life+1)]))
->>>>>>> 72463812
         self.cf_utility_bill = np.zeros_like(self.cf_operating_expenses) #TODO make it possible for this to be non-zero
         for i, year in enumerate(range(1, project_life + 1)):
             degrad_fraction *= (1 - degradation[year - 1])
@@ -398,11 +394,7 @@
         return self.value('annual_energy_pre_curtailment_ac')
     
     @property
-<<<<<<< HEAD
     def om_total_expense(self) -> float:
-=======
-    def om_total_expenses(self) -> Sequence:
->>>>>>> 72463812
         return self.value('om_total_expense')
     
     # for compatibility with calls to SingleOwner
