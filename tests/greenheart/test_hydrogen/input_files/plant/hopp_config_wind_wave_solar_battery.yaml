--- conflicted
+++ resolved
@@ -88,11 +88,7 @@
     wind:
       skip_financial: true
   dispatch_options:
-<<<<<<< HEAD
     battery_dispatch: load_following_heuristic
-=======
-    battery_dispatch: load_following_heuristic # load_following_heuristic #heuristic
->>>>>>> 20cbf278
     solver: cbc
     n_look_ahead_periods: 48
     grid_charging: false
