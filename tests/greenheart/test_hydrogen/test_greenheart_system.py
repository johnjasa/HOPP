--- conflicted
+++ resolved
@@ -27,295 +27,6 @@
 
 initialize_library(orbit_library_path)
 
-<<<<<<< HEAD
-
-class TestSimulationWind(unittest.TestCase):
-    def setUp(self) -> None:
-        return super().setUp()
-
-    @classmethod
-    def setUpClass(self):
-        super(TestSimulationWind, self).setUpClass()
-
-        turbine_model = "osw_18MW"
-        filename_turbine_config = os.path.join(
-            orbit_library_path, f"turbines/{turbine_model}.yaml"
-        )
-        filename_orbit_config = os.path.join(
-            orbit_library_path, f"plant/orbit-config-{turbine_model}.yaml"
-        )
-        filename_floris_config = os.path.join(
-            orbit_library_path, f"floris/floris_input_{turbine_model}.yaml"
-        )
-        filename_greenheart_config = os.path.join(
-            orbit_library_path, f"plant/greenheart_config.yaml"
-        )
-        filename_hopp_config = os.path.join(
-            orbit_library_path, f"plant/hopp_config.yaml"
-        )
-
-        self.lcoe, self.lcoh, _, self.hi = run_simulation(
-            filename_hopp_config,
-            filename_greenheart_config,
-            filename_turbine_config,
-            filename_orbit_config,
-            filename_floris_config,
-            verbose=False,
-            show_plots=False,
-            save_plots=False,
-            use_profast=True,
-            post_processing=True,
-            incentive_option=1,
-            plant_design_scenario=1,
-            output_level=5,
-        )
-
-    def test_lcoh(self):
-        assert self.lcoh == approx(
-            7.057994298481547
-        )  # TODO base this test value on something
-
-    def test_lcoe(self):
-        assert self.lcoe == approx(
-            0.10816180445700445
-        )  # TODO base this test value on something
-
-    def test_energy_sources(self):
-        expected_annual_energy_hybrid = self.hi.system.annual_energies.wind
-        assert self.hi.system.annual_energies.hybrid == approx(
-            expected_annual_energy_hybrid
-        )
-
-
-class TestSimulationWindWave(unittest.TestCase):
-    def setUp(self) -> None:
-        return super().setUp()
-
-    @classmethod
-    def setUpClass(self):
-        super(TestSimulationWindWave, self).setUpClass()
-
-        turbine_model = "osw_18MW"
-        filename_turbine_config = os.path.join(
-            orbit_library_path, f"turbines/{turbine_model}.yaml"
-        )
-        filename_orbit_config = os.path.join(
-            orbit_library_path, f"plant/orbit-config-{turbine_model}.yaml"
-        )
-        filename_floris_config = os.path.join(
-            orbit_library_path, f"floris/floris_input_{turbine_model}.yaml"
-        )
-        filename_greenheart_config = os.path.join(
-            orbit_library_path, f"plant/greenheart_config.yaml"
-        )
-        filename_hopp_config = os.path.join(
-            orbit_library_path, f"plant/hopp_config_wind_wave.yaml"
-        )
-
-        self.lcoe, self.lcoh, _, self.hi = run_simulation(
-            filename_hopp_config,
-            filename_greenheart_config,
-            filename_turbine_config,
-            filename_orbit_config,
-            filename_floris_config,
-            verbose=False,
-            show_plots=False,
-            save_plots=False,
-            use_profast=True,
-            incentive_option=1,
-            post_processing=True,
-            plant_design_scenario=1,
-            output_level=5,
-        )
-
-    def test_lcoh(self):
-        assert self.lcoh == approx(
-            8.120065296802442
-        )  # TODO base this test value on something
-
-    def test_lcoe(self):
-        assert self.lcoe == approx(
-            0.12863386719193057
-        )  # prior to 20240207 value was approx(0.11051228251811765) # TODO base this test value on something
-
-    def test_energy_sources(self):
-        expected_annual_energy_hybrid = (
-            self.hi.system.annual_energies.wind + self.hi.system.annual_energies.wave
-        )
-        assert self.hi.system.annual_energies.hybrid == approx(
-            expected_annual_energy_hybrid
-        )
-
-
-class TestSimulationWindWaveSolar(unittest.TestCase):
-    def setUp(self) -> None:
-        return super().setUp()
-
-    @classmethod
-    def setUpClass(self):
-        super(TestSimulationWindWaveSolar, self).setUpClass()
-
-        turbine_model = "osw_18MW"
-        filename_turbine_config = os.path.join(
-            orbit_library_path, f"turbines/{turbine_model}.yaml"
-        )
-        filename_orbit_config = os.path.join(
-            orbit_library_path, f"plant/orbit-config-{turbine_model}.yaml"
-        )
-        filename_floris_config = os.path.join(
-            orbit_library_path, f"floris/floris_input_{turbine_model}.yaml"
-        )
-        filename_greenheart_config = os.path.join(
-            orbit_library_path, f"plant/greenheart_config.yaml"
-        )
-        filename_hopp_config = os.path.join(
-            orbit_library_path, f"plant/hopp_config_wind_wave_solar.yaml"
-        )
-
-        self.lcoe, self.lcoh, _, self.hi = run_simulation(
-            filename_hopp_config,
-            filename_greenheart_config,
-            filename_turbine_config,
-            filename_orbit_config,
-            filename_floris_config,
-            verbose=False,
-            show_plots=False,
-            save_plots=False,
-            use_profast=True,
-            post_processing=False,
-            incentive_option=1,
-            plant_design_scenario=9,
-            output_level=5,
-        )
-
-    def test_lcoh(self):
-        assert self.lcoh == approx(
-            12.583155204831298
-        )  # prior to 20240207 value was approx(10.823798551850347) #TODO base this test value on something. Currently just based on output at writing.
-
-    def test_lcoe(self):
-        assert self.lcoe == approx(
-            0.1284376127848134
-        )  # prior to 20240207 value was approx(0.11035426429749774) # TODO base this test value on something. Currently just based on output at writing.
-
-    def test_energy_sources(self):
-        expected_annual_energy_hybrid = (
-            self.hi.system.annual_energies.wind
-            + self.hi.system.annual_energies.wave
-            + self.hi.system.annual_energies.pv
-        )
-        assert self.hi.system.annual_energies.hybrid == approx(
-            expected_annual_energy_hybrid
-        )
-
-
-class TestSimulationWindWaveSolarBattery(unittest.TestCase):
-    def setUp(self) -> None:
-        return super().setUp()
-
-    @classmethod
-    def setUpClass(self):
-        super(TestSimulationWindWaveSolarBattery, self).setUpClass()
-
-        turbine_model = "osw_18MW"
-        filename_turbine_config = os.path.join(
-            orbit_library_path, f"turbines/{turbine_model}.yaml"
-        )
-        filename_orbit_config = os.path.join(
-            orbit_library_path, f"plant/orbit-config-{turbine_model}.yaml"
-        )
-        filename_floris_config = os.path.join(
-            orbit_library_path, f"floris/floris_input_{turbine_model}.yaml"
-        )
-        filename_greenheart_config = os.path.join(
-            orbit_library_path, f"plant/greenheart_config.yaml"
-        )
-        filename_hopp_config = os.path.join(
-            orbit_library_path, f"plant/hopp_config_wind_wave_solar_battery.yaml"
-        )
-
-        self.lcoe, self.lcoh, _, self.hi = run_simulation(
-            filename_hopp_config,
-            filename_greenheart_config,
-            filename_turbine_config,
-            filename_orbit_config,
-            filename_floris_config,
-            verbose=False,
-            show_plots=False,
-            save_plots=False,
-            use_profast=True,
-            post_processing=False,
-            incentive_option=1,
-            plant_design_scenario=10,
-            output_level=5,
-        )
-
-    def test_lcoh(self):
-        assert self.lcoh == approx(
-            16.96997513319437
-        )  # TODO base this test value on something. Currently just based on output at writing.
-
-    def test_lcoe(self):
-        assert self.lcoe == approx(
-            0.12912145788428933
-        )  # TODO base this test value on something. Currently just based on output at writing.
-
-    # def test_energy_sources(self): # TODO why is hybrid energy different than the sum of the parts when battery is being used.
-    #     expected_annual_energy_hybrid = self.hi.system.annual_energies.wind + self.hi.system.annual_energies.wave + self.hi.system.annual_energies.pv
-    #     assert self.hi.system.annual_energies.hybrid == expected_annual_energy_hybrid
-
-
-class TestSimulationWindOnshore(unittest.TestCase):
-    def setUp(self) -> None:
-        return super().setUp()
-
-    @classmethod
-    def setUpClass(self):
-        super(TestSimulationWindOnshore, self).setUpClass()
-
-        turbine_model = "osw_18MW"
-        filename_turbine_config = os.path.join(
-            orbit_library_path, f"turbines/{turbine_model}.yaml"
-        )
-        filename_orbit_config = os.path.join(
-            orbit_library_path, f"plant/orbit-config-{turbine_model}.yaml"
-        )
-        filename_floris_config = os.path.join(
-            orbit_library_path, f"floris/floris_input_{turbine_model}.yaml"
-        )
-        filename_greenheart_config = os.path.join(
-            orbit_library_path, f"plant/greenheart_config_onshore.yaml"
-        )
-        filename_hopp_config = os.path.join(
-            orbit_library_path, f"plant/hopp_config.yaml"
-        )
-
-        self.lcoe, self.lcoh, _, self.hi = run_simulation(
-            filename_hopp_config,
-            filename_greenheart_config,
-            filename_turbine_config,
-            filename_orbit_config,
-            filename_floris_config,
-            verbose=False,
-            show_plots=False,
-            save_plots=False,
-            use_profast=True,
-            post_processing=False,
-            incentive_option=1,
-            plant_design_scenario=1,
-            output_level=5,
-        )
-
-    def test_lcoh(self):
-        assert self.lcoh == approx(
-            7.057994298481547
-        )  # TODO base this test value on something
-
-    def test_lcoe(self):
-        assert self.lcoe == approx(
-            0.10816180445700445
-        )  # TODO base this test value on something
-=======
 turbine_model = "osw_18MW"
 filename_turbine_config = os.path.join(
     orbit_library_path, f"turbines/{turbine_model}.yaml"
@@ -333,7 +44,7 @@
 
 
 def test_simulation_wind(subtests):
-    lcoe, lcoh, _ = run_simulation(
+    lcoe, lcoh, _, hi = run_simulation(
         filename_hopp_config,
         filename_greenheart_config,
         filename_turbine_config,
@@ -343,10 +54,10 @@
         show_plots=False,
         save_plots=False,
         use_profast=True,
-        post_processing=False,
-        incentive_option=1,
-        plant_design_scenario=1,
-        output_level=4,
+        post_processing=True,
+        incentive_option=1,
+        plant_design_scenario=1,
+        output_level=5,
     )
 
     with subtests.test("lcoh"):
@@ -358,6 +69,10 @@
         assert lcoe == approx(
             0.10816180445700445
         )  # TODO base this test value on something
+
+    with subtests.test("energy sources"):
+        expected_annual_energy_hybrid = hi.system.annual_energies.wind
+        assert hi.system.annual_energies.hybrid == approx(expected_annual_energy_hybrid)
 
 
 def test_simulation_wind_wave(subtests):
@@ -365,7 +80,7 @@
         orbit_library_path, f"plant/hopp_config_wind_wave.yaml"
     )
 
-    lcoe, lcoh, _ = run_simulation(
+    lcoe, lcoh, _, hi = run_simulation(
         filename_hopp_config_wind_wave,
         filename_greenheart_config,
         filename_turbine_config,
@@ -375,21 +90,27 @@
         show_plots=False,
         save_plots=False,
         use_profast=True,
-        post_processing=False,
-        incentive_option=1,
-        plant_design_scenario=1,
-        output_level=4,
-    )
-
+        post_processing=True,
+        incentive_option=1,
+        plant_design_scenario=1,
+        output_level=5,
+    )
+
+    # TODO base this test value on something
     with subtests.test("lcoh"):
         assert lcoh == approx(
             8.120065296802442
-        )  # TODO base this test value on something
-
+        )
+
+    # prior to 20240207 value was approx(0.11051228251811765) # TODO base this test value on something
     with subtests.test("lcoe"):
         assert lcoe == approx(
             0.12863386719193057
-        )  # prior to 20240207 value was approx(0.11051228251811765) # TODO base this test value on something
+        )
+
+    with subtests.test("energy sources"):
+        expected_annual_energy_hybrid = hi.system.annual_energies.wind + hi.system.annual_energies.wave
+        assert hi.system.annual_energies.hybrid == approx(expected_annual_energy_hybrid)
 
 
 def test_simulation_wind_wave_solar(subtests):
@@ -397,7 +118,7 @@
         orbit_library_path, f"plant/hopp_config_wind_wave_solar.yaml"
     )
 
-    lcoe, lcoh, _ = run_simulation(
+    lcoe, lcoh, _, hi = run_simulation(
         filename_hopp_config_wind_wave_solar,
         filename_greenheart_config,
         filename_turbine_config,
@@ -409,19 +130,27 @@
         use_profast=True,
         post_processing=False,
         incentive_option=1,
-        plant_design_scenario=7,
-        output_level=4,
-    )
-
+        plant_design_scenario=9,
+        output_level=5,
+    )
+
+    # prior to 20240207 value was approx(10.823798551850347)
+    #TODO base this test value on something. Currently just based on output at writing.
     with subtests.test("lcoh"):
         assert lcoh == approx(
             12.583155204831298
-        )  # prior to 20240207 value was approx(10.823798551850347) #TODO base this test value on something. Currently just based on output at writing.
-
+        )
+
+    # prior to 20240207 value was approx(0.11035426429749774)
+    # TODO base this test value on something. Currently just based on output at writing.
     with subtests.test("lcoe"):
         assert lcoe == approx(
             0.1284376127848134
-        )  # prior to 20240207 value was approx(0.11035426429749774) # TODO base this test value on something. Currently just based on output at writing.
+        )  
+
+    with subtests.test("energy sources"):
+        expected_annual_energy_hybrid = hi.system.annual_energies.wind + hi.system.annual_energies.wave + hi.system.annual_energies.pv
+        assert hi.system.annual_energies.hybrid == approx(expected_annual_energy_hybrid)
 
 
 def test_simulation_wind_wave_solar_battery(subtests):
@@ -429,7 +158,7 @@
         orbit_library_path, f"plant/hopp_config_wind_wave_solar_battery.yaml"
     )
 
-    lcoe, lcoh, _ = run_simulation(
+    lcoe, lcoh, _, hi = run_simulation(
         filename_hopp_config_wind_wave_solar_battery,
         filename_greenheart_config,
         filename_turbine_config,
@@ -441,19 +170,21 @@
         use_profast=True,
         post_processing=False,
         incentive_option=1,
-        plant_design_scenario=7,
-        output_level=4,
-    )
-
-    with subtests.test("lcoh"):
-        assert lcoh == approx(
-            13.22669818008385
-        )  # TODO base this test value on something. Currently just based on output at writing.
-
-    with subtests.test("lcoe"):
-        assert lcoe == approx(
-            0.13955940183722207
-        )  # TODO base this test value on something. Currently just based on output at writing.
+        plant_design_scenario=10,
+        output_level=5,
+    )
+
+    # TODO base this test value on something. Currently just based on output at writing.
+    with subtests.test("lcoh"):
+        assert lcoh == approx(16.96997513319437)
+
+    # TODO base this test value on something. Currently just based on output at writing.
+    with subtests.test("lcoe"):
+        assert lcoe == approx(0.12912145788428933)
+
+    # with subtests.test("energy sources"): # TODO why is hybrid energy different than the sum of the parts when battery is being used.
+    #     expected_annual_energy_hybrid = hi.system.annual_energies.wind + hi.system.annual_energies.wave + hi.system.annual_energies.pv
+    #     assert hi.system.annual_energies.hybrid == expected_annual_energy_hybrid
 
 
 def test_simulation_wind_onshore(subtests):
@@ -461,7 +192,7 @@
         orbit_library_path, f"plant/greenheart_config_onshore.yaml"
     )
 
-    lcoe, lcoh, _ = run_simulation(
+    lcoe, lcoh, _, _ = run_simulation(
         filename_hopp_config,
         filename_greenheart_config_onshore,
         filename_turbine_config,
@@ -474,7 +205,7 @@
         post_processing=False,
         incentive_option=1,
         plant_design_scenario=1,
-        output_level=4,
+        output_level=5,
     )
 
     with subtests.test("lcoh"):
@@ -538,5 +269,4 @@
     with subtests.test("ammonia_finance"):
         lcoa_expected = 1.0441398120394485
 
-        assert ammonia_finance.sol.get("price") == approx(lcoa_expected)
->>>>>>> 77e049e4
+        assert ammonia_finance.sol.get("price") == approx(lcoa_expected)