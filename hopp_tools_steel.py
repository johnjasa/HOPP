--- conflicted
+++ resolved
@@ -958,28 +958,18 @@
     # electrical_generation_timeseries = np.zeros_like(energy_to_electrolyzer)
     # electrical_generation_timeseries[:] = energy_to_electrolyzer[:]
 
-<<<<<<< HEAD
-    adjusted_installed_cost = 0.0 #hybrid_plant.grid._financial_model.Outputs.adjusted_installed_cost
-=======
     # adjusted_installed_cost = hybrid_plant.grid._financial_model.Outputs.adjusted_installed_cost
->>>>>>> 4c80d86c
     #NB: adjusted_installed_cost does NOT include the electrolyzer cost
     useful_life = scenario['Useful Life']
     # net_capital_costs = 0
 
     # system_rating = electrolyzer_size
-<<<<<<< HEAD
-    H2_Results, H2A_Results = run_h2_PEM.run_h2_PEM(electrical_generation_timeseries,electrolyzer_size_mw,
-                    kw_continuous,electrolyzer_capex_kw,lcoe,adjusted_installed_cost,useful_life,
-                    net_capital_costs)
-=======
     # system_rating = wind_size_mw + solar_size_mw
     # H2_Results, H2A_Results = run_h2_PEM.run_h2_PEM(electrical_generation_timeseries,electrolyzer_size_mw,
     #                 kw_continuous,electrolyzer_capex_kw,lcoe,adjusted_installed_cost,useful_life,
     #                 net_capital_costs)
     H2_Results,H2_Ts_Data,H2_Agg_data = run_h2_PEM.run_h2_PEM(energy_to_electrolyzer, electrolyzer_size_mw,
                 useful_life, n_pem_clusters,  electrolysis_scale, pem_control_type, pem_param_dict, use_degradation_penalty)
->>>>>>> 4c80d86c
 
 
     H2_Results['hydrogen_annual_output'] = H2_Results['hydrogen_annual_output']
@@ -1526,12 +1516,7 @@
                          steel_breakeven_price_integration,
                          ammonia_annual_production_kgpy,
                          ammonia_breakeven_price,
-<<<<<<< HEAD
-                         ammonia_price_breakdown,
-                         hopp_dict):
-=======
                          ammonia_price_breakdown,cf_wind_annuals,wind_itc_total):
->>>>>>> 4c80d86c
 
     turbine_rating_mw = scenario['Turbine Rating']
     from examples.H2_Analysis.simple_cash_annuals import simple_cash_annuals
@@ -1656,15 +1641,10 @@
                                             'LCOH: Compression & storage ($/kg)',
                                             'LCOH: Electrolyzer CAPEX ($/kg)', 'LCOH: Desalination CAPEX ($/kg)',
                                             'LCOH: Electrolyzer FOM ($/kg)','LCOH:Desalination FOM ($/kg)',
-<<<<<<< HEAD
-                                            'LCOH: Electrolyzer VOM ($/kg)','LCOH: Renewable CAPEX ($/kg)','LCOH: Renewable FOM ($/kg)',
-                                            'LCOH: Taxes and Finances ($/kg)','LCOH: Water consumption ($/kg)','LCOH: Grid electricity ($/kg)','LCOH: Bulk H2 Transmission ($/kg)',
-=======
                                             'LCOH: Electrolyzer VOM ($/kg)','LCOH: Wind Plant CAPEX ($/kg)','LCOH: Wind Plant FOM ($/kg)',
                                             'LCOH: Solar Plant CAPEX ($/kg)','LCOH: Solar Plant FOM ($/kg)',
                                             'LCOH: Battery Storage CAPEX ($/kg)','LCOH: Battery Storage FOM ($/kg)',
-                                            'LCOH: Taxes and Financies ($/kg)','LCOH: Water consumption ($/kg)','LCOH: Grid electricity ($/kg)','LCOH: Bulk H2 Transmission ($/kg)',
->>>>>>> 4c80d86c
+                                            'LCOH: Taxes and Finances ($/kg)','LCOH: Water consumption ($/kg)','LCOH: Grid electricity ($/kg)','LCOH: Bulk H2 Transmission ($/kg)',
                                             'Steel annual production (tonne/year)','Ammonia annual production (kg/year)','Steel Price with Integration ($/tonne)'])
     
     steel_price_breakdown_df = pd.DataFrame.from_dict(steel_price_breakdown,orient='index')
