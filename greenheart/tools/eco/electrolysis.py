--- conflicted
+++ resolved
@@ -33,12 +33,11 @@
     electrolyzer_size_mw = greenheart_config["electrolyzer"]["rating"]
     electrolyzer_capex_kw = greenheart_config["electrolyzer"]["electrolyzer_capex"]
     
-<<<<<<< HEAD
     # IF GRID CONNECTED
-    if eco_config["project_parameters"]["grid_connection"]:
+    if greenheart_config["project_parameters"]["grid_connection"]:
         n_pem_clusters = 1
         #Eco-grid conection cases
-        if eco_config["project_parameters"]["grid_to_electrolyzer_input"] == "power":
+        if greenheart_config["project_parameters"]["grid_to_electrolyzer_input"] == "power":
             energy_to_electrolyzer_kw = np.ones(365 * 24 - 4*7*12) * ( # TODO why the subtraction here?
                 electrolyzer_size_mw * 1e3
             )
@@ -48,23 +47,17 @@
         else:
             # n_pem_clusters = 1
             grid_connection_scenario='grid-only'
-            hydrogen_production_capacity_required_kgphr=eco_config["electrolyzer"]["hydrogen_dmd"]
-
-
-
-=======
-    if greenheart_config["project_parameters"]["grid_connection"]:
-        energy_to_electrolyzer_kw = np.ones(365 * 24 - 4*7*12) * ( # TODO why the subtraction here?
-            electrolyzer_size_mw * 1e3
-        )
->>>>>>> b8e2b7d6
+            hydrogen_production_capacity_required_kgphr=greenheart_config["electrolyzer"]["hydrogen_dmd"]
+
+
+
     else:
         energy_to_electrolyzer_kw = np.asarray(hopp_results[
             "combined_hybrid_power_production_hopp"
         ])
-        if electrolyzer_size_mw % eco_config["electrolyzer"]["cluster_rating_MW"] == 0:
-
-            n_pem_clusters = electrolyzer_size_mw//eco_config["electrolyzer"]["cluster_rating_MW"]
+        if electrolyzer_size_mw % greenheart_config["electrolyzer"]["cluster_rating_MW"] == 0:
+
+            n_pem_clusters = electrolyzer_size_mw//greenheart_config["electrolyzer"]["cluster_rating_MW"]
         else:
             #TODO: esg - update this!
             n_pem_clusters = []
@@ -74,8 +67,8 @@
     capacity_factor_electrolyzer = energy_available / energy_capacity
 
     ## run using greensteel model
-    pem_param_dict = {"Modify EOL Degradation Value": eco_config["electrolyzer"]["custom_EOL_efficiency_drop"],
-                      "EOL Rated Efficiency Drop": eco_config["electrolyzer"]["EOL_efficiency_drop"],
+    pem_param_dict = {"Modify EOL Degradation Value": greenheart_config["electrolyzer"]["custom_EOL_efficiency_drop"],
+                      "EOL Rated Efficiency Drop": greenheart_config["electrolyzer"]["EOL_efficiency_drop"],
                       "Modify BOL Eff": False,
                       "BOL Eff [kWh/kg-H2]": []}
     
@@ -85,10 +78,10 @@
                useful_life=useful_life, # EG: should be in years for full plant life - only used in financial model
                n_pem_clusters=n_pem_clusters,  
                electrolysis_scale=None, 
-               pem_control_type=eco_config["electrolyzer"]["pem_control_type"],
+               pem_control_type=greenheart_config["electrolyzer"]["pem_control_type"],
                electrolyzer_direct_cost_kw=electrolyzer_capex_kw, 
                user_defined_pem_param_dictionary=pem_param_dict,
-               use_degradation_penalty=eco_config["electrolyzer"]["include_degradation_penalty"], 
+               use_degradation_penalty=greenheart_config["electrolyzer"]["include_degradation_penalty"], 
                grid_connection_scenario=grid_connection_scenario, # if not offgrid, assumes steady h2 demand in kgphr for full year
                hydrogen_production_capacity_required_kgphr=hydrogen_production_capacity_required_kgphr,
                debug_mode = False,
